defmodule ElixirLS.LanguageServer.Build do
  alias ElixirLS.LanguageServer.{Server, JsonRpc, SourceFile, Diagnostics}

  def build(parent, root_path, opts) do
    if Path.absname(File.cwd!()) != Path.absname(root_path) do
      IO.puts("Skipping build because cwd changed from #{root_path} to #{File.cwd!()}")
      {nil, nil}
    else
      spawn_monitor(fn ->
        with_build_lock(fn ->
          {us, _} =
            :timer.tc(fn ->
              IO.puts("Compiling with Mix env #{Mix.env()}")

              prev_deps = cached_deps()
              :ok = Mix.Project.clear_deps_cache()

              case reload_project() do
                {:ok, mixfile_diagnostics} ->
                  # FIXME: Private API
                  if Keyword.get(opts, :fetch_deps?) and
                       Mix.Dep.load_on_environment([]) != prev_deps,
                     do: fetch_deps()

                  {status, diagnostics} = compile()
<<<<<<< HEAD

                  if status in [:ok, :noop] and Keyword.get(opts, :load_all_modules?) do
                    load_all_modules()
                  end

=======
                  diagnostics = Diagnostics.normalize(diagnostics, root_path)
>>>>>>> ead80a49
                  Server.build_finished(parent, {status, mixfile_diagnostics ++ diagnostics})

                {:error, mixfile_diagnostics} ->
                  Server.build_finished(parent, {:error, mixfile_diagnostics})
              end
            end)

          JsonRpc.log_message(:info, "Compile took #{div(us, 1000)} milliseconds")
        end)
      end)
    end
  end

  def publish_file_diagnostics(uri, all_diagnostics, source_file) do
    diagnostics =
      all_diagnostics
      |> Enum.filter(&(SourceFile.path_to_uri(&1.file) == uri))
      |> Enum.sort_by(fn %{position: position} -> position end)

    diagnostics_json =
      for diagnostic <- diagnostics do
        severity =
          case diagnostic.severity do
            :error -> 1
            :warning -> 2
            :information -> 3
            :hint -> 4
          end

        message =
          case diagnostic.message do
            m when is_binary(m) -> m
            m when is_list(m) -> m |> Enum.join("\n")
          end

        %{
          "message" => message,
          "severity" => severity,
          "range" => range(diagnostic.position, source_file),
          "source" => diagnostic.compiler_name
        }
      end

    JsonRpc.notify("textDocument/publishDiagnostics", %{
      "uri" => uri,
      "diagnostics" => diagnostics_json
    })
  end

  def mixfile_diagnostic({file, line, message}, severity) do
    %Mix.Task.Compiler.Diagnostic{
      compiler_name: "ElixirLS",
      file: file,
      position: line,
      message: message,
      severity: severity
    }
  end

  def exception_to_diagnostic(error) do
    msg =
      case error do
        {:shutdown, 1} ->
          "Build failed for unknown reason. See output log."

        _ ->
          Exception.format_exit(error)
      end

    %Mix.Task.Compiler.Diagnostic{
      compiler_name: "ElixirLS",
      file: Path.absname(System.get_env("MIX_EXS") || "mix.exs"),
      position: nil,
      message: msg,
      severity: :error,
      details: error
    }
  end

  def with_build_lock(func) do
    :global.trans({__MODULE__, self()}, func)
  end

  defp reload_project do
    mixfile = Path.absname(System.get_env("MIX_EXS") || "mix.exs")

    if File.exists?(mixfile) do
      # FIXME: Private API
      case Mix.ProjectStack.peek() do
        %{file: ^mixfile, name: module} ->
          # FIXME: Private API
          Mix.Project.pop()
          :code.purge(module)
          :code.delete(module)

        _ ->
          :ok
      end

      Mix.Task.clear()

      # Override build directory to avoid interfering with other dev tools
      # FIXME: Private API
      Mix.ProjectStack.post_config(build_path: ".elixir_ls/build")

      # We can get diagnostics if Mixfile fails to load
      {status, diagnostics} =
        case Kernel.ParallelCompiler.compile([mixfile]) do
          {:ok, _, warnings} ->
            {:ok, Enum.map(warnings, &mixfile_diagnostic(&1, :warning))}

          {:error, errors, warnings} ->
            {
              :error,
              Enum.map(warnings, &mixfile_diagnostic(&1, :warning)) ++
                Enum.map(errors, &mixfile_diagnostic(&1, :error))
            }
        end

      if status == :ok do
        # The project may override our logger config, so we reset it after loading their config
        logger_config = Application.get_all_env(:logger)
        Mix.Task.run("loadconfig")
        # NOTE: soft-deprecated in v1.10
        Mix.Config.persist(logger: logger_config)
      end

      {status, diagnostics}
    else
      msg =
        "No mixfile found in project. " <>
          "To use a subdirectory, set `elixirLS.projectDir` in your settings"

      {:error, [mixfile_diagnostic({Path.absname(mixfile), nil, msg}, :error)]}
    end
  end

  defp load_all_modules do
    apps =
      cond do
        Mix.Project.umbrella?() ->
          Mix.Project.apps_paths() |> Map.keys()

        app = Keyword.get(Mix.Project.config(), :app) ->
          [app]

        true ->
          []
      end

    Enum.each(apps, fn app ->
      true = Code.prepend_path(Path.join(Mix.Project.build_path(), "lib/#{app}/ebin"))

      case Application.load(app) do
        :ok -> :ok
        {:error, {:already_loaded, _}} -> :ok
      end
    end)
  end

  defp compile do
    case Mix.Task.run("compile", ["--return-errors", "--ignore-module-conflict"]) do
      {status, diagnostics} when status in [:ok, :error, :noop] and is_list(diagnostics) ->
        {status, diagnostics}

      status when status in [:ok, :noop] ->
        {status, []}

      _ ->
        {:ok, []}
    end
  end

  defp cached_deps do
    try do
      # FIXME: Private API
      Mix.Dep.cached()
    rescue
      _ ->
        []
    end
  end

  defp fetch_deps do
    # FIXME: Private API and struct
    missing_deps =
      Mix.Dep.load_on_environment([])
      |> Enum.filter(fn %Mix.Dep{status: status} ->
        case status do
          {:unavailable, _} -> true
          {:nomatchvsn, _} -> true
          _ -> false
        end
      end)
      # FIXME: Private struct
      |> Enum.map(fn %Mix.Dep{app: app, requirement: requirement} -> "#{app} #{requirement}" end)

    if missing_deps != [] do
      JsonRpc.show_message(
        :info,
        "Fetching #{Enum.count(missing_deps)} deps: #{Enum.join(missing_deps, ", ")}"
      )

      Mix.Task.run("deps.get")
    end

    :ok
  end

  defp range(position, nil) when is_integer(position) do
    line = position - 1

    %{
      "start" => %{"line" => line, "character" => 0},
      "end" => %{"line" => line, "character" => 0}
    }
  end

  defp range(position, source_file) when is_integer(position) do
    line = position - 1
    text = Enum.at(SourceFile.lines(source_file), line) || ""
    start_idx = String.length(text) - String.length(String.trim_leading(text))
    length = Enum.max([String.length(String.trim(text)), 1])

    %{
      "start" => %{"line" => line, "character" => start_idx},
      "end" => %{"line" => line, "character" => start_idx + length}
    }
  end

  defp range({start_line, start_col, end_line, end_col}, _) do
    %{
      "start" => %{"line" => start_line - 1, "character" => start_col},
      "end" => %{"line" => end_line - 1, "character" => end_col}
    }
  end

  defp range(_, nil) do
    %{"start" => %{"line" => 0, "character" => 0}, "end" => %{"line" => 0, "character" => 0}}
  end

  defp range(_, source_file) do
    SourceFile.full_range(source_file)
  end
end<|MERGE_RESOLUTION|>--- conflicted
+++ resolved
@@ -23,15 +23,12 @@
                      do: fetch_deps()
 
                   {status, diagnostics} = compile()
-<<<<<<< HEAD
 
                   if status in [:ok, :noop] and Keyword.get(opts, :load_all_modules?) do
                     load_all_modules()
                   end
 
-=======
                   diagnostics = Diagnostics.normalize(diagnostics, root_path)
->>>>>>> ead80a49
                   Server.build_finished(parent, {status, mixfile_diagnostics ++ diagnostics})
 
                 {:error, mixfile_diagnostics} ->
