--- conflicted
+++ resolved
@@ -156,26 +156,14 @@
     end
   end
 
-<<<<<<< HEAD
-  defmacro macro_expansion(id, whole_buffer, selected_macro, macro_line) do
-    quote do
-      request(unquote(id), "elixirDocument/macroExpansion", %{
-            "context" => %{"selection" => unquote(selected_macro)},
-            "textDocument" => %{
-              "text" => unquote(whole_buffer)},
-            "position" => %{ "line" => unquote(macro_line) }
-=======
   defmacro code_lens_req(id, uri) do
     quote do
       request(unquote(id), "textDocument/codeLens", %{
         "textDocument" => %{"uri" => unquote(uri)}
->>>>>>> 4f72f18f
       })
     end
   end
 
-<<<<<<< HEAD
-=======
   defmacro execute_command_req(id, command, arguments) do
     quote do
       request(unquote(id), "workspace/executeCommand", %{
@@ -184,7 +172,17 @@
       })
     end
   end
->>>>>>> 4f72f18f
+
+  defmacro macro_expansion(id, whole_buffer, selected_macro, macro_line) do
+    quote do
+      request(unquote(id), "elixirDocument/macroExpansion", %{
+        "context" => %{"selection" => unquote(selected_macro)},
+        "textDocument" => %{
+          "text" => unquote(whole_buffer)},
+        "position" => %{ "line" => unquote(macro_line) }
+      })
+    end
+  end
 
   # Other utilities
 
