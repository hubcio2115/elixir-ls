--- conflicted
+++ resolved
@@ -181,7 +181,15 @@
     end
   end
 
-<<<<<<< HEAD
+  defmacro selection_range_req(id, uri, positions) do
+    quote do
+      request(unquote(id), "textDocument/selectionRange", %{
+        "textDocument" => %{"uri" => unquote(uri)},
+        "positions" => unquote(positions)
+      })
+    end
+  end
+
   defmacro rename_req(id, uri, line, character, new_name) do
     quote do
       request(unquote(id), "textDocument/rename", %{
@@ -197,13 +205,6 @@
       request(unquote(id), "textDocument/prepareRename", %{
         "textDocument" => %{"uri" => unquote(uri)},
         "position" => %{"line" => unquote(line), "character" => unquote(character)}
-=======
-  defmacro selection_range_req(id, uri, positions) do
-    quote do
-      request(unquote(id), "textDocument/selectionRange", %{
-        "textDocument" => %{"uri" => unquote(uri)},
-        "positions" => unquote(positions)
->>>>>>> 3dc0dcee
       })
     end
   end
